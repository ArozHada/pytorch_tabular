--- conflicted
+++ resolved
@@ -18,17 +18,10 @@
     )
     cat_cols = random.choices(list(range(X.shape[-1])), k=n_categories)
     num_cols = [i for i in range(X.shape[-1]) if i not in cat_cols]
-<<<<<<< HEAD
     card_l = [2,3,5,5]
     # for col in cat_cols:
     #     X[:, col] = pd.qcut(X[:, col], q=4).codes.astype(int)
     for card, col in zip(card_l, cat_cols):
-=======
-    card_l = [2,3, 5, 6]
-    # for col in cat_cols:
-    #     X[:, col] = pd.qcut(X[:, col], q=random.randint(2, 5)).codes.astype(int)
-    for card,col in zip(card_l, cat_cols):
->>>>>>> 05842c87
         X[:, col] = pd.qcut(X[:, col], q=card).codes.astype(int)
     col_names = []
     num_col_names = []
